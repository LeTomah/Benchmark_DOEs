import gurobipy as gp
import pyomo.environ as pyo

from Data.gurobi_config import get_wls_params
from viz.plot_DOE import plot_DOE

from . import constraints_doe as cdoe, constraints_opf as copf, graph, pyo_environment
from .loader import load_network


def _build_gurobi_solver():
    """Configure and return a Gurobi solver for Pyomo."""
    env = gp.Env(params=get_wls_params())
    return pyo.SolverFactory("gurobi", env=env)


def _solve_and_pack(m, G, objective_name: str):
    """Solve a model and return a small result dictionary."""
    solver = _build_gurobi_solver()
    results = solver.solve(m, tee=True)
    status = str(results.solver.status)
    obj = pyo.value(getattr(m, objective_name))
    for u, v, vp, vv in m.F:
        print(
            f"Flow on line ({u}, {v}) for P vertex {vp} and V vertex {vv}: "
            f"{pyo.value(m.F[u, v, vp, vv])}"
        )
<<<<<<< HEAD
    for u, v, vp, vv in m.I:
        print(
            f"Current flow on line ({u}, {v}) for P vertex {vp} and V vertex {vv}: "
            f"I = {pyo.value(m.I[u, v, vp, vv])}"
        )
=======
>>>>>>> 092a0763
    return {"status": status, "objective": obj, "model": m, "graph": G}


def optim_problem(
    test_case,
    operational_nodes=None,
    parent_nodes=None,
    children_nodes=None,
    alpha: float = 1.0,
    beta: float = 1.0,
    plot_doe: bool = True,
):
    """Run either an OPF or DOE optimisation on the given network.

    Parameters
    ----------
    test_case: str or pandapowerNet
        Network description to load.
    operational_nodes, parent_nodes, children_nodes: iterable
        Definition of the operational perimeter and boundary nodes.
    alpha, beta: float
        Weights used in the objective function of the DOE optimisation.
    plot_doe: bool
        If ``True`` the DOE result for each run is plotted.  This is mainly
        useful for interactive debugging; when scanning many ``alpha`` values
        the plots can be disabled to avoid cluttering the output.
    """

    # 1) Charger le réseau et créer le graphe complet
    net = load_network(test_case)
    full_graph = graph.create_graph(net)

    # 2) Cas OPF : operational_nodes == []  →  OPF sur graphe complet
    if operational_nodes is not None and len(operational_nodes) == 0:
        env_full = pyo_environment.create_pyo_env(
            graph=full_graph,
            parent_nodes=parent_nodes,
            children_nodes=children_nodes,
            info_DSO=None,
            alpha=alpha,
            beta=beta,
        )
        m, G = env_full
        copf.apply(m, G)
        res_full = _solve_and_pack(m, G, "objective_opf")
        return {"full": res_full, "full_graph": full_graph}

    # 3) Cas DOE : operational_nodes non vide  →  DOE sur sous-graphe
    operational_nodes = list(operational_nodes or full_graph.nodes())
    op_graph = graph.op_graph(full_graph, set(operational_nodes))

    # restreindre parents/enfants au sous-graphe
    parents_op = list(set(parent_nodes or []) & set(op_graph.nodes()))
    children_op = list(set(children_nodes or []) & set(op_graph.nodes()))

    # calcul info_DSO depuis le graphe complet (hors périmètre)
    info_DSO = graph.compute_info_dso(
        G=full_graph,
        operational_nodes=operational_nodes,
        children_nodes=children_op,
        p_attr="P",
    )

    env_op = pyo_environment.create_pyo_env(
        graph=op_graph,
        operational_nodes=list(op_graph.nodes()),
        parent_nodes=parents_op,
        children_nodes=children_op,
        info_DSO=info_DSO,
        alpha=alpha,
        beta=beta,
    )
    m, G = env_op
    cdoe.apply(m, G)  # crée m.objective_doe
    result = _solve_and_pack(m, G, "objective_doe")
    if plot_doe:
        plot_DOE(m)
    return {"operational": result, "full_graph": full_graph}<|MERGE_RESOLUTION|>--- conflicted
+++ resolved
@@ -25,14 +25,13 @@
             f"Flow on line ({u}, {v}) for P vertex {vp} and V vertex {vv}: "
             f"{pyo.value(m.F[u, v, vp, vv])}"
         )
-<<<<<<< HEAD
+        
     for u, v, vp, vv in m.I:
         print(
             f"Current flow on line ({u}, {v}) for P vertex {vp} and V vertex {vv}: "
             f"I = {pyo.value(m.I[u, v, vp, vv])}"
         )
-=======
->>>>>>> 092a0763
+
     return {"status": status, "objective": obj, "model": m, "graph": G}
 
 
